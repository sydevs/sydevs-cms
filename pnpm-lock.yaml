--- conflicted
+++ resolved
@@ -95,14 +95,10 @@
         version: 19.1.2(@types/react@19.1.0)
       '@vitejs/plugin-react':
         specifier: 4.5.2
-<<<<<<< HEAD
-        version: 4.5.2(vite@7.0.6(@types/node@22.16.5)(sass@1.77.4)(terser@5.43.1)(tsx@4.20.3))
+        version: 4.5.2(vite@7.1.3(@types/node@22.17.2)(sass@1.77.4)(terser@5.43.1)(tsx@4.20.4))
       chalk:
         specifier: ^5.6.0
         version: 5.6.0
-=======
-        version: 4.5.2(vite@7.1.3(@types/node@22.17.2)(sass@1.77.4)(terser@5.43.1)(tsx@4.20.4))
->>>>>>> b9897ef3
       eslint:
         specifier: ^9.34.0
         version: 9.34.0
@@ -9266,19 +9262,11 @@
       '@typescript-eslint/parser': 8.40.0(eslint@9.34.0)(typescript@5.7.3)
       eslint: 9.34.0
       eslint-import-resolver-node: 0.3.9
-<<<<<<< HEAD
-      eslint-import-resolver-typescript: 3.10.1(eslint-plugin-import@2.32.0)(eslint@9.32.0)
-      eslint-plugin-import: 2.32.0(@typescript-eslint/parser@8.38.0(eslint@9.32.0)(typescript@5.7.3))(eslint-import-resolver-typescript@3.10.1)(eslint@9.32.0)
-      eslint-plugin-jsx-a11y: 6.10.2(eslint@9.32.0)
-      eslint-plugin-react: 7.37.5(eslint@9.32.0)
-      eslint-plugin-react-hooks: 5.2.0(eslint@9.32.0)
-=======
       eslint-import-resolver-typescript: 3.10.1(eslint-plugin-import@2.32.0)(eslint@9.34.0)
       eslint-plugin-import: 2.32.0(@typescript-eslint/parser@8.40.0(eslint@9.34.0)(typescript@5.7.3))(eslint-import-resolver-typescript@3.10.1)(eslint@9.34.0)
       eslint-plugin-jsx-a11y: 6.10.2(eslint@9.34.0)
       eslint-plugin-react: 7.37.5(eslint@9.34.0)
       eslint-plugin-react-hooks: 5.2.0(eslint@9.34.0)
->>>>>>> b9897ef3
     optionalDependencies:
       typescript: 5.7.3
     transitivePeerDependencies:
@@ -9294,11 +9282,7 @@
     transitivePeerDependencies:
       - supports-color
 
-<<<<<<< HEAD
-  eslint-import-resolver-typescript@3.10.1(eslint-plugin-import@2.32.0)(eslint@9.32.0):
-=======
   eslint-import-resolver-typescript@3.10.1(eslint-plugin-import@2.32.0)(eslint@9.34.0):
->>>>>>> b9897ef3
     dependencies:
       '@nolyfill/is-core-module': 1.0.39
       debug: 4.4.1
@@ -9309,38 +9293,22 @@
       tinyglobby: 0.2.14
       unrs-resolver: 1.11.1
     optionalDependencies:
-<<<<<<< HEAD
-      eslint-plugin-import: 2.32.0(@typescript-eslint/parser@8.38.0(eslint@9.32.0)(typescript@5.7.3))(eslint-import-resolver-typescript@3.10.1)(eslint@9.32.0)
-    transitivePeerDependencies:
-      - supports-color
-
-  eslint-module-utils@2.12.1(@typescript-eslint/parser@8.38.0(eslint@9.32.0)(typescript@5.7.3))(eslint-import-resolver-node@0.3.9)(eslint-import-resolver-typescript@3.10.1)(eslint@9.32.0):
-=======
       eslint-plugin-import: 2.32.0(@typescript-eslint/parser@8.40.0(eslint@9.34.0)(typescript@5.7.3))(eslint-import-resolver-typescript@3.10.1)(eslint@9.34.0)
     transitivePeerDependencies:
       - supports-color
 
   eslint-module-utils@2.12.1(@typescript-eslint/parser@8.40.0(eslint@9.34.0)(typescript@5.7.3))(eslint-import-resolver-node@0.3.9)(eslint-import-resolver-typescript@3.10.1)(eslint@9.34.0):
->>>>>>> b9897ef3
     dependencies:
       debug: 3.2.7
     optionalDependencies:
       '@typescript-eslint/parser': 8.40.0(eslint@9.34.0)(typescript@5.7.3)
       eslint: 9.34.0
       eslint-import-resolver-node: 0.3.9
-<<<<<<< HEAD
-      eslint-import-resolver-typescript: 3.10.1(eslint-plugin-import@2.32.0)(eslint@9.32.0)
-    transitivePeerDependencies:
-      - supports-color
-
-  eslint-plugin-import@2.32.0(@typescript-eslint/parser@8.38.0(eslint@9.32.0)(typescript@5.7.3))(eslint-import-resolver-typescript@3.10.1)(eslint@9.32.0):
-=======
       eslint-import-resolver-typescript: 3.10.1(eslint-plugin-import@2.32.0)(eslint@9.34.0)
     transitivePeerDependencies:
       - supports-color
 
   eslint-plugin-import@2.32.0(@typescript-eslint/parser@8.40.0(eslint@9.34.0)(typescript@5.7.3))(eslint-import-resolver-typescript@3.10.1)(eslint@9.34.0):
->>>>>>> b9897ef3
     dependencies:
       '@rtsao/scc': 1.1.0
       array-includes: 3.1.9
@@ -9351,11 +9319,7 @@
       doctrine: 2.1.0
       eslint: 9.34.0
       eslint-import-resolver-node: 0.3.9
-<<<<<<< HEAD
-      eslint-module-utils: 2.12.1(@typescript-eslint/parser@8.38.0(eslint@9.32.0)(typescript@5.7.3))(eslint-import-resolver-node@0.3.9)(eslint-import-resolver-typescript@3.10.1)(eslint@9.32.0)
-=======
       eslint-module-utils: 2.12.1(@typescript-eslint/parser@8.40.0(eslint@9.34.0)(typescript@5.7.3))(eslint-import-resolver-node@0.3.9)(eslint-import-resolver-typescript@3.10.1)(eslint@9.34.0)
->>>>>>> b9897ef3
       hasown: 2.0.2
       is-core-module: 2.16.1
       is-glob: 4.0.3
