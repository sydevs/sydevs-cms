--- conflicted
+++ resolved
@@ -1,7 +1,7 @@
 import { describe, it, beforeAll, afterAll, expect } from 'vitest'
 import type { Payload } from 'payload'
 import { createTestEnvironment } from '../utils/testHelpers'
-import { testDataFactory } from '../utils/testDataFactory'
+import { testData } from '../utils/testData'
 
 describe('API', () => {
   let payload: Payload
@@ -17,30 +17,17 @@
     await cleanup()
   })
 
-  it('fetches users', async () => {
+  it('fetches tags', async () => {
     // Create a test user first
-<<<<<<< HEAD
-    await payload.create({
-      collection: 'users',
-      data: {
-        name: 'Test User',
-        email: 'test@example.com',
-        password: 'password123',
-        admin: true,
-      },
-=======
-    await testDataFactory.createUser(payload, {
-      name: 'Test User',
-      email: 'test@example.com',
-      password: 'password123',
->>>>>>> d560de29
+    await testData.createTag(payload, {
+      title: 'happiness',
     })
 
-    const users = await payload.find({
-      collection: 'users',
+    const tags = await payload.find({
+      collection: 'tags'
     })
-    expect(users).toBeDefined()
-    expect(users.docs).toHaveLength(1)
-    expect(users.docs[0].email).toBe('test@example.com')
+    expect(tags).toBeDefined()
+    expect(tags.docs).toHaveLength(1)
+    expect(tags.docs[0].title).toBe('happiness')
   })
 })