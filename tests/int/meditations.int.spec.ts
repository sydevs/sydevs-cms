--- conflicted
+++ resolved
@@ -109,7 +109,7 @@
           title: 'Invalid Duration',
           duration: 0,
           thumbnail: testImageMedia.id,
-                    narrator: testNarrator.id,
+          narrator: testNarrator.id,
         },
       })
     ).rejects.toThrow()
@@ -288,16 +288,9 @@
 
   describe('Meditation-Frame Relationships', () => {
     it('creates meditation with frame relationships', async () => {
-<<<<<<< HEAD
-      const meditation = await testDataFactory.createMeditationWithAudio(payload, {
-        narrator: testNarrator.id,
-                thumbnail: testImageMedia.id,
-=======
-      const meditation = await testDataFactory.createMeditation(payload, {
-        narrator: testNarrator.id,
-        audioFile: testAudioMedia.id,
-        thumbnail: testImageMedia.id,
->>>>>>> b9353957
+      const meditation = await testDataFactory.createMeditationWithAudio(payload, {
+        narrator: testNarrator.id,
+        thumbnail: testImageMedia.id,
       }, {
         title: 'Meditation with Frames',
         duration: 30,
@@ -329,16 +322,9 @@
 
     it('automatically sorts frames by timestamp', async () => {
       // Create frames out of chronological order
-<<<<<<< HEAD
-      const meditation = await testDataFactory.createMeditationWithAudio(payload, {
-        narrator: testNarrator.id,
-                thumbnail: testImageMedia.id,
-=======
-      const meditation = await testDataFactory.createMeditation(payload, {
-        narrator: testNarrator.id,
-        audioFile: testAudioMedia.id,
-        thumbnail: testImageMedia.id,
->>>>>>> b9353957
+      const meditation = await testDataFactory.createMeditationWithAudio(payload, {
+        narrator: testNarrator.id,
+        thumbnail: testImageMedia.id,
       }, {
         title: 'Meditation with Unsorted Frames',
         duration: 30,
@@ -362,16 +348,9 @@
     })
 
     it('syncs meditation frames with MeditationFrames collection on create', async () => {
-<<<<<<< HEAD
-      const meditation = await testDataFactory.createMeditationWithAudio(payload, {
-        narrator: testNarrator.id,
-                thumbnail: testImageMedia.id,
-=======
-      const meditation = await testDataFactory.createMeditation(payload, {
-        narrator: testNarrator.id,
-        audioFile: testAudioMedia.id,
-        thumbnail: testImageMedia.id,
->>>>>>> b9353957
+      const meditation = await testDataFactory.createMeditationWithAudio(payload, {
+        narrator: testNarrator.id,
+        thumbnail: testImageMedia.id,
       }, {
         title: 'Meditation with Sync Test',
         duration: 30,
@@ -411,16 +390,9 @@
 
     it('syncs meditation frames with MeditationFrames collection on update', async () => {
       // Create meditation without frames
-<<<<<<< HEAD
-      const meditation = await testDataFactory.createMeditationWithAudio(payload, {
-        narrator: testNarrator.id,
-                thumbnail: testImageMedia.id,
-=======
-      const meditation = await testDataFactory.createMeditation(payload, {
-        narrator: testNarrator.id,
-        audioFile: testAudioMedia.id,
-        thumbnail: testImageMedia.id,
->>>>>>> b9353957
+      const meditation = await testDataFactory.createMeditationWithAudio(payload, {
+        narrator: testNarrator.id,
+        thumbnail: testImageMedia.id,
       }, {
         title: 'Meditation for Update Sync Test',
         duration: 30,
@@ -460,16 +432,9 @@
 
     it('replaces old frames when meditation is updated', async () => {
       // Create meditation with initial frames
-<<<<<<< HEAD
-      const meditation = await testDataFactory.createMeditationWithAudio(payload, {
-        narrator: testNarrator.id,
-                thumbnail: testImageMedia.id,
-=======
-      const meditation = await testDataFactory.createMeditation(payload, {
-        narrator: testNarrator.id,
-        audioFile: testAudioMedia.id,
-        thumbnail: testImageMedia.id,
->>>>>>> b9353957
+      const meditation = await testDataFactory.createMeditationWithAudio(payload, {
+        narrator: testNarrator.id,
+        thumbnail: testImageMedia.id,
       }, {
         title: 'Meditation for Replace Test',
         duration: 30,
@@ -517,16 +482,9 @@
     })
 
     it('cleans up MeditationFrames when meditation is deleted', async () => {
-<<<<<<< HEAD
-      const meditation = await testDataFactory.createMeditationWithAudio(payload, {
-        narrator: testNarrator.id,
-                thumbnail: testImageMedia.id,
-=======
-      const meditation = await testDataFactory.createMeditation(payload, {
-        narrator: testNarrator.id,
-        audioFile: testAudioMedia.id,
-        thumbnail: testImageMedia.id,
->>>>>>> b9353957
+      const meditation = await testDataFactory.createMeditationWithAudio(payload, {
+        narrator: testNarrator.id,
+        thumbnail: testImageMedia.id,
       }, {
         title: 'Meditation for Delete Test',
         duration: 30,
@@ -568,16 +526,9 @@
     })
 
     it('handles empty frames array', async () => {
-<<<<<<< HEAD
-      const meditation = await testDataFactory.createMeditationWithAudio(payload, {
-        narrator: testNarrator.id,
-                thumbnail: testImageMedia.id,
-=======
-      const meditation = await testDataFactory.createMeditation(payload, {
-        narrator: testNarrator.id,
-        audioFile: testAudioMedia.id,
-        thumbnail: testImageMedia.id,
->>>>>>> b9353957
+      const meditation = await testDataFactory.createMeditationWithAudio(payload, {
+        narrator: testNarrator.id,
+        thumbnail: testImageMedia.id,
       }, {
         title: 'Meditation with No Frames',
         duration: 15,
@@ -600,16 +551,9 @@
     })
 
     it('handles meditation without frames field', async () => {
-<<<<<<< HEAD
-      const meditation = await testDataFactory.createMeditationWithAudio(payload, {
-        narrator: testNarrator.id,
-                thumbnail: testImageMedia.id,
-=======
-      const meditation = await testDataFactory.createMeditation(payload, {
-        narrator: testNarrator.id,
-        audioFile: testAudioMedia.id,
-        thumbnail: testImageMedia.id,
->>>>>>> b9353957
+      const meditation = await testDataFactory.createMeditationWithAudio(payload, {
+        narrator: testNarrator.id,
+        thumbnail: testImageMedia.id,
       }, {
         title: 'Meditation without Frames Field',
         duration: 15,
