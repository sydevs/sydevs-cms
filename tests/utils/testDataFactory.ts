--- conflicted
+++ resolved
@@ -51,67 +51,17 @@
     }) as Media
   },
 
-<<<<<<< HEAD
-  // Note: Media collection is now image-only
-  // Audio and video files are handled directly by their respective collections
-=======
-  /**
-   * Create audio media using sample file
-   */
-  async createMediaAudio(payload: Payload, overrides = {}, sampleFile = 'audio-42s.mp3'): Promise<Media> {
-    const filePath = path.join(SAMPLE_FILES_DIR, sampleFile)
-    const fileBuffer = fs.readFileSync(filePath)
-    
-    // Convert Buffer to Uint8Array for file-type compatibility
-    const uint8Array = new Uint8Array(fileBuffer)
-    
-    return await payload.create({
-      collection: 'media',
-      data: {
-        alt: 'Test audio file',
-        ...overrides,
-      },
-      file: {
-        data: uint8Array as any, // Type assertion for Payload compatibility
-        mimetype: path.extname(sampleFile).slice(1) === 'mp3' ? 'audio/mpeg' : `audio/${path.extname(sampleFile).slice(1)}`,
-        name: sampleFile,
-        size: uint8Array.length,
-      }
-    }) as Media
-  },
->>>>>>> b9353957
-
   /**
    * Create a tag
    */
-<<<<<<< HEAD
   async createTag(payload: Payload, overrides = {}): Promise<Tag> {
-=======
-  async createMediaVideo(payload: Payload, overrides = {}, sampleFile = 'video-30s.mp4'): Promise<Media> {
-    const filePath = path.join(SAMPLE_FILES_DIR, sampleFile)
-    const fileBuffer = fs.readFileSync(filePath)
-    
-    // Convert Buffer to Uint8Array for file-type compatibility
-    const uint8Array = new Uint8Array(fileBuffer)
-    
->>>>>>> b9353957
     return await payload.create({
       collection: 'tags',
       data: {
         title: 'Test Tag',
         ...overrides,
       },
-<<<<<<< HEAD
     }) as Tag
-=======
-      file: {
-        data: uint8Array as any, // Type assertion for Payload compatibility
-        mimetype: `video/${path.extname(sampleFile).slice(1)}`,
-        name: sampleFile,
-        size: uint8Array.length,
-      }
-    }) as Media
->>>>>>> b9353957
   },
 
   /**
