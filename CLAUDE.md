--- conflicted
+++ resolved
@@ -46,15 +46,10 @@
 ### Collections
 - **Users** (`src/collections/Users.ts`) - Authentication-enabled admin users with email/password
 - **Media** (`src/collections/Media.ts`) - File uploads with required alt text for accessibility
-<<<<<<< HEAD
 - **Narrators** (`src/collections/Narrators.ts`) - Meditation guide profiles with name, gender, and slug
 - **Meditations** (`src/collections/Meditations.ts`) - Guided meditation content with audio files, tags, and metadata
 - **Tags** (`src/collections/Tags.ts`) - Categorization system for meditations and music with bidirectional relationships
 - **Music** (`src/collections/Music.ts`) - Background music tracks with direct audio upload, tags, and metadata
-=======
-
-All
->>>>>>> 4a139b8d
 
 ### Key Configuration Files
 - `src/payload.config.ts` - Main Payload CMS configuration with collections, database, and plugins
