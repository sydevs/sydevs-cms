--- conflicted
+++ resolved
@@ -6,19 +6,7 @@
 
 export const Meditations: CollectionConfig = {
   slug: 'meditations',
-<<<<<<< HEAD
   access: permissionBasedAccess('meditations'),
-=======
-  access: readApiAccess({
-    read: ({ req }) => {
-      return {
-        locale: {
-          equals: req.query?.locale || req.locale,
-        },
-      } as Where
-    },
-  }),
->>>>>>> d560de29
   trash: true,
   upload: {
     staticDir: 'media/meditations',
