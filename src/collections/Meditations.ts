--- conflicted
+++ resolved
@@ -6,7 +6,6 @@
 
 export const Meditations: CollectionConfig = {
   slug: 'meditations',
-<<<<<<< HEAD
   access: readApiAccess({
     read: ({ req }) => {
       return {
@@ -16,10 +15,7 @@
       } as Where
     },
   }),
-=======
-  access: readApiAccess(),
   trash: true,
->>>>>>> c015c750
   upload: {
     staticDir: 'media/meditations',
     mimeTypes: ['audio/mpeg', 'audio/mp3', 'audio/aac', 'audio/ogg'],
